####################################
#### Server & DB Configurations ####
####################################

# Cache Configs
CACHE_STORE=database # Defaults to database. Other available cache store: redis and filesystem
REDIS_URL= # Redis URL - could be a local redis instance or cloud hosted redis. Also support rediss:// URLs
PGLITE_DATA_DIR= #../pgLite/ if selecting a directory   --- or memory:// if selecting in memory

# Eliza Port Config
SERVER_PORT=3000

# Supabase Configuration
SUPABASE_URL=
SUPABASE_ANON_KEY=

###############################
#### Client Configurations ####
###############################

# Discord Configuration
DISCORD_APPLICATION_ID=
DISCORD_API_TOKEN=              # Bot token
DISCORD_VOICE_CHANNEL_ID=       # The ID of the voice channel the bot should join (optional)

# Farcaster Neynar Configuration
FARCASTER_FID=                  # The FID associated with the account your are sending casts from
FARCASTER_NEYNAR_API_KEY=       # Neynar API key: https://neynar.com/
FARCASTER_NEYNAR_SIGNER_UUID=   # Signer for the account you are sending casts from. Create a signer here: https://dev.neynar.com/app
FARCASTER_DRY_RUN=false         # Set to true if you want to run the bot without actually publishing casts
FARCASTER_POLL_INTERVAL=120     # How often (in seconds) the bot should check for farcaster interactions (replies and mentions)

# Telegram Configuration
TELEGRAM_BOT_TOKEN=

# Twitter/X Configuration
TWITTER_DRY_RUN=false
TWITTER_USERNAME=               # Account username
TWITTER_PASSWORD=               # Account password
TWITTER_EMAIL=                  # Account email
TWITTER_2FA_SECRET=
TWITTER_POLL_INTERVAL=120       # How often (in seconds) the bot should check for interactions
TWITTER_SEARCH_ENABLE=FALSE     # Enable timeline search, WARNING this greatly increases your chance of getting banned
TWITTER_TARGET_USERS=           # Comma separated list of Twitter user names to interact with
TWITTER_RETRY_LIMIT=            # Maximum retry attempts for Twitter login
TWITTER_SPACES_ENABLE=false     # Enable or disable Twitter Spaces logic
# Post Interval Settings (in minutes)
POST_INTERVAL_MIN=              # Default: 90
POST_INTERVAL_MAX=              # Default: 180
POST_IMMEDIATELY=               # Default: false
# Twitter action processing configuration
ACTION_INTERVAL=                # Interval in minutes between action processing runs (default: 5 minutes)
ENABLE_ACTION_PROCESSING=false  # Set to true to enable the action processing loop
MAX_ACTIONS_PROCESSING=1        # Maximum number of actions (e.g., retweets, likes) to process in a single cycle. Helps prevent excessive or uncontrolled actions.
ACTION_TIMELINE_TYPE=foryou     # Type of timeline to interact with. Options: "foryou" or "following". Default: "foryou"
# CONFIGURATION FOR APPROVING TWEETS BEFORE IT GETS POSTED
TWITTER_APPROVAL_DISCORD_CHANNEL_ID= # Channel ID for the Discord bot to listen and send approval messages
TWITTER_APPROVAL_DISCORD_BOT_TOKEN= # Discord bot token (this could be a different bot token from DISCORD_API_TOKEN)
TWITTER_APPROVAL_ENABLED=  # Enable or disable Twitter approval logic #Default is false
TWITTER_APPROVAL_CHECK_INTERVAL=60000  # Default: 60 seconds

# WhatsApp Cloud API Configuration
WHATSAPP_ACCESS_TOKEN=          # Permanent access token from Facebook Developer Console
WHATSAPP_PHONE_NUMBER_ID=       # Phone number ID from WhatsApp Business API
WHATSAPP_BUSINESS_ACCOUNT_ID=   # Business Account ID from Facebook Business Manager
WHATSAPP_WEBHOOK_VERIFY_TOKEN=  # Custom string for webhook verification
WHATSAPP_API_VERSION=v17.0      # WhatsApp API version (default: v17.0)


# Direct Client Setting
EXPRESS_MAX_PAYLOAD=            # Default: 100kb

#######################################
#### Model Provider Configurations ####
#######################################

# OpenAI Configuration
OPENAI_API_KEY=                 # OpenAI API key, starting with sk-
OPENAI_API_URL=                 # OpenAI API Endpoint (optional), Default: https://api.openai.com/v1
SMALL_OPENAI_MODEL=             # Default: gpt-4o-mini
MEDIUM_OPENAI_MODEL=            # Default: gpt-4o
LARGE_OPENAI_MODEL=             # Default: gpt-4o
EMBEDDING_OPENAI_MODEL=         # Default: text-embedding-3-small
IMAGE_OPENAI_MODEL=             # Default: dall-e-3
USE_OPENAI_EMBEDDING=           # Set to TRUE for OpenAI/1536, leave blank for local

# Eternal AI's Decentralized Inference API
ETERNALAI_URL=
ETERNALAI_MODEL=                # Default: "neuralmagic/Meta-Llama-3.1-405B-Instruct-quantized.w4a16"
ETERNALAI_CHAIN_ID=45762        #Default: "45762"
ETERNALAI_API_KEY=
ETERNALAI_LOG=false    #Default: false

# Hyperbolic Configuration
HYPERBOLIC_API_KEY=             # Hyperbolic API Key
HYPERBOLIC_MODEL=
IMAGE_HYPERBOLIC_MODEL=         # Default: FLUX.1-dev
SMALL_HYPERBOLIC_MODEL=         # Default: meta-llama/Llama-3.2-3B-Instruct
MEDIUM_HYPERBOLIC_MODEL=        # Default: meta-llama/Meta-Llama-3.1-70B-Instruct
LARGE_HYPERBOLIC_MODEL=         # Default: meta-llama/Meta-Llama-3.1-405-Instruct

# Infera Configuration
INFERA_API_KEY=              # visit api.infera.org/docs to obtain an API key under /signup_user
INFERA_MODEL=                # Default: llama3.2:latest
INFERA_SERVER_URL=           # Default: https://api.infera.org/
SMALL_INFERA_MODEL=          #Recommended: llama3.2:latest
MEDIUM_INFERA_MODEL=         #Recommended: mistral-nemo:latest
LARGE_INFERA_MODEL=          #Recommended: mistral-small:latest

# Venice Configuration
VENICE_API_KEY=                 # generate from venice settings
SMALL_VENICE_MODEL=             # Default: llama-3.3-70b
MEDIUM_VENICE_MODEL=            # Default: llama-3.3-70b
LARGE_VENICE_MODEL=             # Default: llama-3.1-405b
IMAGE_VENICE_MODEL=             # Default: fluently-xl

# Nineteen.ai Configuration
NINETEEN_AI_API_KEY=      # Get a free api key from https://nineteen.ai/app/api
SMALL_NINETEEN_AI_MODEL=  # Default: unsloth/Llama-3.2-3B-Instruct
MEDIUM_NINETEEN_AI_MODEL= # Default: unsloth/Meta-Llama-3.1-8B-Instruct
LARGE_NINETEEN_AI_MODEL=  # Default: hugging-quants/Meta-Llama-3.1-70B-Instruct-AWQ-INT4
IMAGE_NINETEEN_AI_MODE=   # Default: dataautogpt3/ProteusV0.4-Lightning

# Akash Chat API Configuration docs: https://chatapi.akash.network/documentation
AKASH_CHAT_API_KEY= # Get from https://chatapi.akash.network/
SMALL_AKASH_CHAT_API_MODEL=  # Default: Meta-Llama-3-2-3B-Instruct
MEDIUM_AKASH_CHAT_API_MODEL= # Default: Meta-Llama-3-3-70B-Instruct
LARGE_AKASH_CHAT_API_MODEL=  # Default: Meta-Llama-3-1-405B-Instruct-FP8

# Livepeer configuration
LIVEPEER_GATEWAY_URL=           # Free inference gateways and docs: https://livepeer-eliza.com/
LIVEPEER_IMAGE_MODEL=           # Default: ByteDance/SDXL-Lightning

# Speech Synthesis
ELEVENLABS_XI_API_KEY=          # API key from elevenlabs

# Transcription Provider
TRANSCRIPTION_PROVIDER=         # Default: local (possible values: openai, deepgram, local)

# ElevenLabs Settings
ELEVENLABS_MODEL_ID=eleven_multilingual_v2
ELEVENLABS_VOICE_ID=21m00Tcm4TlvDq8ikWAM
ELEVENLABS_VOICE_STABILITY=0.5
ELEVENLABS_VOICE_SIMILARITY_BOOST=0.9
ELEVENLABS_VOICE_STYLE=0.66
ELEVENLABS_VOICE_USE_SPEAKER_BOOST=false
ELEVENLABS_OPTIMIZE_STREAMING_LATENCY=4
ELEVENLABS_OUTPUT_FORMAT=pcm_16000

# OpenRouter Configuration
OPENROUTER_API_KEY=             # OpenRouter API Key
OPENROUTER_MODEL=               # Default: uses hermes 70b/405b
SMALL_OPENROUTER_MODEL=
MEDIUM_OPENROUTER_MODEL=
LARGE_OPENROUTER_MODEL=

# REDPILL Configuration (https://docs.red-pill.ai/get-started/supported-models)
REDPILL_API_KEY=                # REDPILL API Key
REDPILL_MODEL=
SMALL_REDPILL_MODEL=            # Default: gpt-4o-mini
MEDIUM_REDPILL_MODEL=           # Default: gpt-4o
LARGE_REDPILL_MODEL=            # Default: gpt-4o

# Grok Configuration
GROK_API_KEY=                   # GROK/xAI API Key
SMALL_GROK_MODEL=       # Default: grok-2-1212
MEDIUM_GROK_MODEL=      # Default: grok-2-1212
LARGE_GROK_MODEL=       # Default: grok-2-1212
EMBEDDING_GROK_MODEL=   # Default: grok-2-1212

# Ollama Configuration
OLLAMA_SERVER_URL=              # Default: localhost:11434
OLLAMA_MODEL=
USE_OLLAMA_EMBEDDING=           # Set to TRUE for OLLAMA/1024, leave blank for local
OLLAMA_EMBEDDING_MODEL=         # Default: mxbai-embed-large
SMALL_OLLAMA_MODEL=             # Default: llama3.2
MEDIUM_OLLAMA_MODEL=            # Default: hermes3
LARGE_OLLAMA_MODEL=             # Default: hermes3:70b

# Google Configuration
GOOGLE_MODEL=
SMALL_GOOGLE_MODEL=             # Default: gemini-1.5-flash-latest
MEDIUM_GOOGLE_MODEL=            # Default: gemini-1.5-flash-latest
LARGE_GOOGLE_MODEL=             # Default: gemini-1.5-pro-latest
EMBEDDING_GOOGLE_MODEL=         # Default: text-embedding-004

# Groq Configuration
GROQ_API_KEY=                   # Starts with gsk_
SMALL_GROQ_MODEL=               # Default: llama-3.1-8b-instant
MEDIUM_GROQ_MODEL=              # Default: llama-3.3-70b-versatile
LARGE_GROQ_MODEL=               # Default: llama-3.2-90b-vision-preview
EMBEDDING_GROQ_MODEL=           # Default: llama-3.1-8b-instant

# LlamaLocal Configuration
LLAMALOCAL_PATH=                # Default: "" which is the current directory in plugin-node/dist/ which gets destroyed and recreated on every build

# NanoGPT Configuration
SMALL_NANOGPT_MODEL=            # Default: gpt-4o-mini
MEDIUM_NANOGPT_MODEL=           # Default: gpt-4o
LARGE_NANOGPT_MODEL=            # Default: gpt-4o

# Anthropic Configuration
ANTHROPIC_API_KEY=              # For Claude
SMALL_ANTHROPIC_MODEL=          # Default: claude-3-haiku-20240307
MEDIUM_ANTHROPIC_MODEL=         # Default: claude-3-5-sonnet-20241022
LARGE_ANTHROPIC_MODEL=          # Default: claude-3-5-sonnet-20241022

# Heurist Configuration
HEURIST_API_KEY=                # Get from https://heurist.ai/dev-access
SMALL_HEURIST_MODEL=            # Default: meta-llama/llama-3-70b-instruct
MEDIUM_HEURIST_MODEL=           # Default: meta-llama/llama-3-70b-instruct
LARGE_HEURIST_MODEL=            # Default: meta-llama/llama-3.1-405b-instruct
HEURIST_IMAGE_MODEL=            # Default: PepeXL

# Gaianet Configuration
GAIANET_MODEL=
GAIANET_SERVER_URL=
SMALL_GAIANET_MODEL=            # Default: llama3b
SMALL_GAIANET_SERVER_URL=       # Default: https://llama3b.gaia.domains/v1
MEDIUM_GAIANET_MODEL=           # Default: llama
MEDIUM_GAIANET_SERVER_URL=      # Default: https://llama8b.gaia.domains/v1
LARGE_GAIANET_MODEL=            # Default: qwen72b
LARGE_GAIANET_SERVER_URL=       # Default: https://qwen72b.gaia.domains/v1
GAIANET_EMBEDDING_MODEL=
USE_GAIANET_EMBEDDING=          # Set to TRUE for GAIANET/768, leave blank for local

# Volcengine Configuration
VOLENGINE_API_URL=              # Volcengine API Endpoint, Default: https://open.volcengineapi.com/api/v3/
VOLENGINE_MODEL=
SMALL_VOLENGINE_MODEL=          # Default: doubao-lite-128k
MEDIUM_VOLENGINE_MODEL=         # Default: doubao-pro-128k
LARGE_VOLENGINE_MODEL=          # Default: doubao-pro-256k
VOLENGINE_EMBEDDING_MODEL=      # Default: doubao-embedding

# fal.ai Configuration
FAL_API_KEY=
FAL_AI_LORA_PATH=

# LetzAI Configuration
LETZAI_API_KEY=                 # LetzAI API Key
LETZAI_MODELS=                  # list of Letzai models to add to each prompt, e.g.: "@modelname1, @modelname2"

# Galadriel Configuration
GALADRIEL_API_KEY=gal-*         # Get from https://dashboard.galadriel.com/
SMALL_GALADRIEL_MODEL=          # Default: gpt-4o-mini
MEDIUM_GALADRIEL_MODEL=         # Default: gpt-4o
LARGE_GALADRIEL_MODEL=          # Default: gpt-4o
GALADRIEL_FINE_TUNE_API_KEY=    # Use an OpenAI key to use a fine-tuned model with the verified inference endpoint

# Remaining Provider Configurations
GOOGLE_GENERATIVE_AI_API_KEY=   # Gemini API key
ALI_BAILIAN_API_KEY=            # Ali Bailian API Key
NANOGPT_API_KEY=                # NanoGPT API Key
TOGETHER_API_KEY=               # Together API Key

######################################
#### Crypto Plugin Configurations ####
######################################

# EVM
EVM_PRIVATE_KEY=
EVM_PROVIDER_URL=

# Avalanche
AVALANCHE_PRIVATE_KEY=
AVALANCHE_PUBLIC_KEY=

# Arthera
ARTHERA_PRIVATE_KEY=

# Solana
SOLANA_PRIVATE_KEY=
SOLANA_PUBLIC_KEY=
SOLANA_CLUSTER= # Default: devnet. Solana Cluster: 'devnet' | 'testnet' | 'mainnet-beta'
SOLANA_ADMIN_PRIVATE_KEY= # This wallet is used to verify NFTs
SOLANA_ADMIN_PUBLIC_KEY= # This wallet is used to verify NFTs
SOLANA_VERIFY_TOKEN= # Authentication token for calling the verification API

# Fallback Wallet Configuration (deprecated)
WALLET_PRIVATE_KEY=
WALLET_PUBLIC_KEY=

BIRDEYE_API_KEY=

# Solana Configuration
SOL_ADDRESS=So11111111111111111111111111111111111111112
SLIPPAGE=1
BASE_MINT=So11111111111111111111111111111111111111112
SOLANA_RPC_URL=https://api.mainnet-beta.solana.com
HELIUS_API_KEY=

# Abstract Configuration
ABSTRACT_ADDRESS=
ABSTRACT_PRIVATE_KEY=
ABSTRACT_RPC_URL=https://api.testnet.abs.xyz

# Starknet Configuration
STARKNET_ADDRESS=
STARKNET_PRIVATE_KEY=
STARKNET_RPC_URL=

# Coinbase
COINBASE_COMMERCE_KEY=          # From Coinbase developer portal
COINBASE_API_KEY=               # From Coinbase developer portal
COINBASE_PRIVATE_KEY=           # From Coinbase developer portal
COINBASE_GENERATED_WALLET_ID=   # Not your address but the wallet ID from generating a wallet through the plugin
COINBASE_GENERATED_WALLET_HEX_SEED= # Not your address but the wallet hex seed from generating a wallet through the plugin and calling export
COINBASE_NOTIFICATION_URI=      # For webhook plugin the uri you want to send the webhook to for dummy ones use https://webhook.site

# Coinbase Charity Configuration
IS_CHARITABLE=false   # Set to true to enable charity donations
CHARITY_ADDRESS_BASE=0x1234567890123456789012345678901234567890
CHARITY_ADDRESS_SOL=pWvDXKu6CpbKKvKQkZvDA66hgsTB6X2AgFxksYogHLV
CHARITY_ADDRESS_ETH=0x750EF1D7a0b4Ab1c97B7A623D7917CcEb5ea779C
CHARITY_ADDRESS_ARB=0x1234567890123456789012345678901234567890
CHARITY_ADDRESS_POL=0x1234567890123456789012345678901234567890

# thirdweb
THIRDWEB_SECRET_KEY=              # Create key on thirdweb developer dashboard: https://thirdweb.com/

# Conflux Configuration
CONFLUX_CORE_PRIVATE_KEY=
CONFLUX_CORE_SPACE_RPC_URL=
CONFLUX_ESPACE_PRIVATE_KEY=
CONFLUX_ESPACE_RPC_URL=
CONFLUX_MEME_CONTRACT_ADDRESS=

# ZeroG
ZEROG_INDEXER_RPC=
ZEROG_EVM_RPC=
ZEROG_PRIVATE_KEY=
ZEROG_FLOW_ADDRESS=

# TEE Configuration
# TEE_MODE options:
# - LOCAL: Uses simulator at localhost:8090 (for local development)
# - DOCKER: Uses simulator at host.docker.internal:8090 (for docker development)
# - PRODUCTION: No simulator, uses production endpoints
# Defaults to OFF if not specified
TEE_MODE=OFF                    # LOCAL | DOCKER | PRODUCTION
WALLET_SECRET_SALT=             # ONLY define if you want to use TEE Plugin, otherwise it will throw errors

ENABLE_TEE_LOG=false            # Set to true to enable TEE logging, only available when running eliza in TEE

# Flow Blockchain Configuration
FLOW_ADDRESS=
FLOW_PRIVATE_KEY=               # Private key for SHA3-256 + P256 ECDSA
FLOW_NETWORK=                   # Default: mainnet
FLOW_ENDPOINT_URL=              # Default: https://mainnet.onflow.org

# ICP
INTERNET_COMPUTER_PRIVATE_KEY=
INTERNET_COMPUTER_ADDRESS=

# Aptos
APTOS_PRIVATE_KEY=              # Aptos private key
APTOS_NETWORK=                  # Must be one of mainnet, testnet

# MultiversX
MVX_PRIVATE_KEY=                # Multiversx private key
MVX_NETWORK=                    # must be one of mainnet, devnet, testnet

# NEAR
NEAR_WALLET_SECRET_KEY=          # NEAR Wallet Secret Key
NEAR_WALLET_PUBLIC_KEY=          # NEAR Wallet Public Key
NEAR_ADDRESS=
NEAR_SLIPPAGE=1
NEAR_RPC_URL=https://rpc.testnet.near.org
NEAR_NETWORK=testnet # or mainnet

# ZKsync Era Configuration
ZKSYNC_ADDRESS=
ZKSYNC_PRIVATE_KEY=

# Avail DA Configuration
AVAIL_ADDRESS=
AVAIL_SEED=
AVAIL_APP_ID=0
AVAIL_RPC_URL=wss://avail-turing.public.blastapi.io/     # (Default) Testnet: wss://avail-turing.public.blastapi.io/ | Mainnet: wss://avail-mainnet.public.blastapi.io/

# Marlin
TEE_MARLIN=                             # Set "yes" to enable the plugin
TEE_MARLIN_ATTESTATION_ENDPOINT=        # Optional, default "http://127.0.0.1:1350"

# Ton
TON_PRIVATE_KEY=            # Ton Mnemonic Seed Phrase Join With Empty String
TON_RPC_URL=                # ton rpc

# Sui
SUI_PRIVATE_KEY=            # Sui Mnemonic Seed Phrase (`sui keytool generate ed25519`) , Also support `suiprivatekeyxxxx` (sui keytool export --key-identity 0x63)
SUI_NETWORK=                # must be one of mainnet, testnet, devnet, localnet

# Story
<<<<<<< HEAD
STORY_PRIVATE_KEY= # Story private key
STORY_API_BASE_URL= # Story API base URL
STORY_API_KEY= # Story API key
PINATA_JWT= # Pinata JWT for uploading files to IPFS

# Coingecko
COINGECKO_API_KEY= #your-gecko-key-here
COINGECKO_PRO= # Add true if PAID plane or false/omit if FREE

=======
STORY_PRIVATE_KEY=          # Story private key
STORY_API_BASE_URL=         # Story API base URL
STORY_API_KEY=              # Story API key
PINATA_JWT=                 # Pinata JWT for uploading files to IPFS

# Cosmos
COSMOS_RECOVERY_PHRASE=      # 12 words recovery phrase (need to be in quotes, because of spaces)
COSMOS_AVAILABLE_CHAINS=     # mantrachaintestnet2,cosmos  # Array of chains
>>>>>>> 78e9ee6f
# Cronos zkEVM
CRONOSZKEVM_ADDRESS=
CRONOSZKEVM_PRIVATE_KEY=

# Fuel Ecosystem (FuelVM)
FUEL_WALLET_PRIVATE_KEY=

# Tokenizer Settings
TOKENIZER_MODEL=            # Specify the tokenizer model to be used.
TOKENIZER_TYPE=             # Options: tiktoken (for OpenAI models) or auto (AutoTokenizer from Hugging Face for non-OpenAI models). Default: tiktoken.

# Spheron
SPHERON_PRIVATE_KEY=
SPHERON_PROVIDER_PROXY_URL=
SPHERON_WALLET_ADDRESS=

# Stargaze NFT marketplace from Cosmos (You can use https://graphql.mainnet.stargaze-apis.com/graphql)
STARGAZE_ENDPOINT=

# GenLayer
GENLAYER_PRIVATE_KEY= # Private key of the GenLayer account to use for the agent in this format (0x0000000000000000000000000000000000000000000000000000000000000000)

####################################
#### Misc Plugin Configurations ####
####################################

# Intiface Configuration
INTIFACE_WEBSOCKET_URL=ws://localhost:12345

# API key for giphy from https://developers.giphy.com/dashboard/
GIPHY_API_KEY=

# OpenWeather
OPEN_WEATHER_API_KEY=           # OpenWeather API key

# EchoChambers Configuration
ECHOCHAMBERS_API_URL=http://127.0.0.1:3333
ECHOCHAMBERS_API_KEY=testingkey0011
ECHOCHAMBERS_USERNAME=eliza
ECHOCHAMBERS_DEFAULT_ROOM=general
ECHOCHAMBERS_POLL_INTERVAL=60
ECHOCHAMBERS_MAX_MESSAGES=10

# Allora
ALLORA_API_KEY=                 # Allora API key, format: UP-f8db7d6558ab432ca0d92716
ALLORA_CHAIN_SLUG=              # must be one of mainnet, testnet. If not specified, it will use testnet by default

# Opacity zkTLS
OPACITY_TEAM_ID=f309ac8ae8a9a14a7e62cd1a521b1c5f
OPACITY_CLOUDFLARE_NAME=eigen-test
OPACITY_PROVER_URL=https://opacity-ai-zktls-demo.vercel.app

# AWS S3 Configuration Settings for File Upload
AWS_ACCESS_KEY_ID=
AWS_SECRET_ACCESS_KEY=
AWS_REGION=
AWS_S3_BUCKET=
AWS_S3_UPLOAD_PATH=

# Deepgram
DEEPGRAM_API_KEY=

# Web search API Configuration
TAVILY_API_KEY=

# Verifiable Inference Configuration
VERIFIABLE_INFERENCE_ENABLED=false # Set to false to disable verifiable inference
VERIFIABLE_INFERENCE_PROVIDER=opacity # Options: opacity<|MERGE_RESOLUTION|>--- conflicted
+++ resolved
@@ -391,17 +391,6 @@
 SUI_NETWORK=                # must be one of mainnet, testnet, devnet, localnet
 
 # Story
-<<<<<<< HEAD
-STORY_PRIVATE_KEY= # Story private key
-STORY_API_BASE_URL= # Story API base URL
-STORY_API_KEY= # Story API key
-PINATA_JWT= # Pinata JWT for uploading files to IPFS
-
-# Coingecko
-COINGECKO_API_KEY= #your-gecko-key-here
-COINGECKO_PRO= # Add true if PAID plane or false/omit if FREE
-
-=======
 STORY_PRIVATE_KEY=          # Story private key
 STORY_API_BASE_URL=         # Story API base URL
 STORY_API_KEY=              # Story API key
@@ -410,7 +399,6 @@
 # Cosmos
 COSMOS_RECOVERY_PHRASE=      # 12 words recovery phrase (need to be in quotes, because of spaces)
 COSMOS_AVAILABLE_CHAINS=     # mantrachaintestnet2,cosmos  # Array of chains
->>>>>>> 78e9ee6f
 # Cronos zkEVM
 CRONOSZKEVM_ADDRESS=
 CRONOSZKEVM_PRIVATE_KEY=
@@ -432,6 +420,10 @@
 
 # GenLayer
 GENLAYER_PRIVATE_KEY= # Private key of the GenLayer account to use for the agent in this format (0x0000000000000000000000000000000000000000000000000000000000000000)
+
+# Coingecko
+COINGECKO_API_KEY= #your-gecko-key-here
+COINGECKO_PRO= # Add TRUE if PAID plan or FALSE if FREE
 
 ####################################
 #### Misc Plugin Configurations ####
