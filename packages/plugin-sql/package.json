{
<<<<<<< HEAD
  "name": "@elizaos/plugin-sql",
  "version": "1.0.0-alpha.0",
  "type": "module",
  "main": "dist/index.js",
  "module": "dist/index.js",
  "types": "dist/index.d.ts",
  "exports": {
    "./package.json": "./package.json",
    ".": {
      "import": {
        "@elizaos/source": "./src/index.ts",
        "types": "./dist/index.d.ts",
        "default": "./dist/index.js"
      }
    }
  },
  "files": [
    "dist"
  ],
  "dependencies": {
    "@electric-sql/pglite": "^0.2.17",
    "@elizaos/core": "workspace:*",
    "@types/pg": "8.11.10",
    "drizzle-kit": "^0.30.4",
    "drizzle-orm": "^0.39.1",
    "pg": "8.13.1"
  },
  "devDependencies": {
    "dockerode": "^4.0.4",
    "tsup": "8.4.0"
  },
  "scripts": {
    "build": "tsup --format esm --dts",
    "dev": "tsup --format esm --dts --watch",
    "migrate:generate": "drizzle-kit generate:pg",
    "migrate": "tsup src/migrate.ts --format esm --clean=false --onSuccess=\"node dist/migrate.js\""
  },
  "peerDependencies": {
    "typescript": "5.8.2"
  }
=======
	"name": "@elizaos/plugin-sql",
	"version": "1.0.0-alpha.1",
	"type": "module",
	"main": "dist/index.js",
	"module": "dist/index.js",
	"types": "dist/index.d.ts",
	"publishConfig": {
		"access": "public"
	},
	"exports": {
		"./package.json": "./package.json",
		".": {
			"import": {
				"@elizaos/source": "./src/index.ts",
				"types": "./dist/index.d.ts",
				"default": "./dist/index.js"
			}
		}
	},
	"files": [
		"dist"
	],
	"dependencies": {
		"@electric-sql/pglite": "^0.2.17",
		"@elizaos/core": "^1.0.0-alpha.1",
		"@types/pg": "8.11.10",
		"drizzle-kit": "^0.30.4",
		"drizzle-orm": "^0.39.1",
		"pg": "8.13.1"
	},
	"devDependencies": {
		"dockerode": "^4.0.4",
		"tsup": "8.4.0"
	},
	"scripts": {
		"build": "tsup --format esm --dts",
		"dev": "tsup --format esm --dts --watch",
		"migrate:generate": "drizzle-kit generate:pg",
		"migrate": "tsup src/migrate.ts --format esm --onSuccess \"node dist/migrate.js\""
	},
	"peerDependencies": {
		"typescript": "5.8.2"
	},
	"gitHead": "084c3b06c279b85528a81d42fc93ef68ff9f7364"
>>>>>>> 55d8e912
}<|MERGE_RESOLUTION|>--- conflicted
+++ resolved
@@ -1,46 +1,4 @@
 {
-<<<<<<< HEAD
-  "name": "@elizaos/plugin-sql",
-  "version": "1.0.0-alpha.0",
-  "type": "module",
-  "main": "dist/index.js",
-  "module": "dist/index.js",
-  "types": "dist/index.d.ts",
-  "exports": {
-    "./package.json": "./package.json",
-    ".": {
-      "import": {
-        "@elizaos/source": "./src/index.ts",
-        "types": "./dist/index.d.ts",
-        "default": "./dist/index.js"
-      }
-    }
-  },
-  "files": [
-    "dist"
-  ],
-  "dependencies": {
-    "@electric-sql/pglite": "^0.2.17",
-    "@elizaos/core": "workspace:*",
-    "@types/pg": "8.11.10",
-    "drizzle-kit": "^0.30.4",
-    "drizzle-orm": "^0.39.1",
-    "pg": "8.13.1"
-  },
-  "devDependencies": {
-    "dockerode": "^4.0.4",
-    "tsup": "8.4.0"
-  },
-  "scripts": {
-    "build": "tsup --format esm --dts",
-    "dev": "tsup --format esm --dts --watch",
-    "migrate:generate": "drizzle-kit generate:pg",
-    "migrate": "tsup src/migrate.ts --format esm --clean=false --onSuccess=\"node dist/migrate.js\""
-  },
-  "peerDependencies": {
-    "typescript": "5.8.2"
-  }
-=======
 	"name": "@elizaos/plugin-sql",
 	"version": "1.0.0-alpha.1",
 	"type": "module",
@@ -79,11 +37,10 @@
 		"build": "tsup --format esm --dts",
 		"dev": "tsup --format esm --dts --watch",
 		"migrate:generate": "drizzle-kit generate:pg",
-		"migrate": "tsup src/migrate.ts --format esm --onSuccess \"node dist/migrate.js\""
+		"migrate": "tsup src/migrate.ts --format esm --clean=false --onSuccess=\"node dist/migrate.js\""
 	},
 	"peerDependencies": {
 		"typescript": "5.8.2"
 	},
 	"gitHead": "084c3b06c279b85528a81d42fc93ef68ff9f7364"
->>>>>>> 55d8e912
 }