{
	"name": "@elizaos/plugin-solana",
	"version": "0.1.9",
	"type": "module",
	"main": "dist/index.js",
	"module": "dist/index.js",
	"types": "dist/index.d.ts",
	"exports": {
		"./package.json": "./package.json",
		".": {
			"import": {
				"@elizaos/source": "./src/index.ts",
				"types": "./dist/index.d.ts",
				"default": "./dist/index.js"
			}
		}
	},
	"files": [
		"dist"
	],
	"dependencies": {
<<<<<<< HEAD
		"@coral-xyz/anchor": "0.28.0",
=======
		"@coral-xyz/anchor": "0.30.1",
>>>>>>> ba3a9e3b
		"@elizaos/core": "workspace:*",
		"@elizaos/plugin-tee": "workspace:*",
		"@elizaos/plugin-trustdb": "workspace:*",
		"@solana/spl-token": "0.4.9",
		"@solana/web3.js": "npm:@solana/web3.js@1.95.8",
		"bignumber.js": "9.1.2",
		"bs58": "6.0.0",
		"fomo-sdk-solana": "1.3.2",
		"node-cache": "5.1.2",
		"pumpdotfun-sdk": "1.3.2",
		"solana-agent-kit": "^1.4.0",
		"tsup": "8.3.5",
		"vitest": "2.1.9"
	},
	"devDependencies": {
		"@biomejs/biome": "1.5.3",
		"tsup": "^8.3.5"
	},
	"scripts": {
		"build": "tsup --format esm --dts",
		"dev": "tsup --format esm --dts --watch",
		"lint": "biome check src/",
		"lint:fix": "biome check --apply src/",
		"format": "biome format src/",
		"format:fix": "biome format --write src/",
		"test": "vitest run"
	},
	"peerDependencies": {
		"form-data": "4.0.1",
		"whatwg-url": "7.1.0"
	}
}<|MERGE_RESOLUTION|>--- conflicted
+++ resolved
@@ -19,11 +19,7 @@
 		"dist"
 	],
 	"dependencies": {
-<<<<<<< HEAD
 		"@coral-xyz/anchor": "0.28.0",
-=======
-		"@coral-xyz/anchor": "0.30.1",
->>>>>>> ba3a9e3b
 		"@elizaos/core": "workspace:*",
 		"@elizaos/plugin-tee": "workspace:*",
 		"@elizaos/plugin-trustdb": "workspace:*",
