--- conflicted
+++ resolved
@@ -1,108 +1,85 @@
 {
-    "name": "@elizaos/agent",
-<<<<<<< HEAD
-    "version": "0.1.7-alpha.2",
-=======
-    "version": "0.1.7",
->>>>>>> b8a21a0d
-    "main": "src/index.ts",
-    "type": "module",
-    "scripts": {
-        "start": "node --loader ts-node/esm src/index.ts",
-        "dev": "node --loader ts-node/esm src/index.ts",
-        "check-types": "tsc --noEmit",
-        "test": "jest"
-    },
-    "nodemonConfig": {
-        "watch": [
-            "src",
-            "../core/dist"
-        ],
-        "ext": "ts,json",
-        "exec": "node --enable-source-maps --loader ts-node/esm src/index.ts"
-    },
-    "dependencies": {
-        "@elizaos/adapter-postgres": "workspace:*",
-        "@elizaos/adapter-redis": "workspace:*",
-        "@elizaos/adapter-sqlite": "workspace:*",
-        "@elizaos/client-auto": "workspace:*",
-        "@elizaos/client-direct": "workspace:*",
-        "@elizaos/client-discord": "workspace:*",
-        "@elizaos/client-farcaster": "workspace:*",
-        "@elizaos/client-lens": "workspace:*",
-        "@elizaos/client-telegram": "workspace:*",
-        "@elizaos/client-twitter": "workspace:*",
-        "@elizaos/client-slack": "workspace:*",
-        "@elizaos/core": "workspace:*",
-        "@elizaos/plugin-0g": "workspace:*",
-        "@elizaos/plugin-abstract": "workspace:*",
-        "@elizaos/plugin-aptos": "workspace:*",
-<<<<<<< HEAD
-        "@elizaos/plugin-bootstrap": "workspace:*",
-=======
-        "@elizaos/plugin-binance": "workspace:*",
+      "name": "@elizaos/agent",
+      "version": "0.1.7",
+      "main": "src/index.ts",
+      "type": "module",
+      "scripts": {
+            "start": "node --loader ts-node/esm src/index.ts",
+            "dev": "node --loader ts-node/esm src/index.ts",
+            "check-types": "tsc --noEmit",
+            "test": "jest"
+      },
+      "nodemonConfig": {
+            "watch": [
+                  "src",
+                  "../core/dist"
+            ],
+            "ext": "ts,json",
+            "exec": "node --enable-source-maps --loader ts-node/esm src/index.ts"
+      },
+      "dependencies": {
+            "@elizaos/adapter-postgres": "workspace:*",
+            "@elizaos/adapter-redis": "workspace:*",
+            "@elizaos/adapter-sqlite": "workspace:*",
+            "@elizaos/client-auto": "workspace:*",
+            "@elizaos/client-direct": "workspace:*",
+            "@elizaos/client-discord": "workspace:*",
+            "@elizaos/client-farcaster": "workspace:*",
+            "@elizaos/client-lens": "workspace:*",
+            "@elizaos/client-telegram": "workspace:*",
+            "@elizaos/client-twitter": "workspace:*",
+            "@elizaos/client-slack": "workspace:*",
+            "@elizaos/core": "workspace:*",
+            "@elizaos/plugin-0g": "workspace:*",
+            "@elizaos/plugin-abstract": "workspace:*",
+            "@elizaos/plugin-aptos": "workspace:*",
+            "@elizaos/plugin-binance": "workspace:*",
         "@elizaos/plugin-avail": "workspace:*",
         "@elizaos/plugin-bootstrap": "workspace:*",
-        "@ai16z/plugin-cosmos": "workspace:*",
->>>>>>> b8a21a0d
+            "@ai16z/plugin-cosmos": "workspace:*",
         "@elizaos/plugin-intiface": "workspace:*",
-        "@elizaos/plugin-coinbase": "workspace:*",
-        "@elizaos/plugin-conflux": "workspace:*",
-        "@elizaos/plugin-evm": "workspace:*",
-<<<<<<< HEAD
+            "@elizaos/plugin-coinbase": "workspace:*",
+            "@elizaos/plugin-conflux": "workspace:*",
+            "@elizaos/plugin-evm": "workspace:*",
+            "@elizaos/plugin-echochambers": "workspace:*",
         "@elizaos/plugin-flow": "workspace:*",
-        "@elizaos/plugin-gitbook": "workspace:*",
+            "@elizaos/plugin-gitbook": "workspace:*",
         "@elizaos/plugin-gecko": "workspace:*",
-=======
-        "@elizaos/plugin-echochambers": "workspace:*",
-        "@elizaos/plugin-flow": "workspace:*",
-        "@elizaos/plugin-gitbook": "workspace:*",
->>>>>>> b8a21a0d
-        "@elizaos/plugin-story": "workspace:*",
-        "@elizaos/plugin-goat": "workspace:*",
-        "@elizaos/plugin-icp": "workspace:*",
-        "@elizaos/plugin-image-generation": "workspace:*",
-        "@elizaos/plugin-nft-generation": "workspace:*",
-        "@elizaos/plugin-node": "workspace:*",
-        "@elizaos/plugin-solana": "workspace:*",
-<<<<<<< HEAD
+            "@elizaos/plugin-story": "workspace:*",
+            "@elizaos/plugin-goat": "workspace:*",
+            "@elizaos/plugin-icp": "workspace:*",
+            "@elizaos/plugin-image-generation": "workspace:*",
+            "@elizaos/plugin-nft-generation": "workspace:*",
+            "@elizaos/plugin-node": "workspace:*",
+            "@elizaos/plugin-solana": "workspace:*",
+            "@elizaos/plugin-solana-agentkit": "workspace:*",
         "@elizaos/plugin-starknet": "workspace:*",
+            "@elizaos/plugin-stargaze": "workspace:*",
         "@elizaos/plugin-ton": "workspace:*",
-        "@elizaos/plugin-sui": "workspace:*",
-        "@elizaos/plugin-tee": "workspace:*",
-=======
-        "@elizaos/plugin-solana-agentkit": "workspace:*",
-        "@elizaos/plugin-starknet": "workspace:*",
-        "@elizaos/plugin-stargaze": "workspace:*",
-        "@elizaos/plugin-ton": "workspace:*",
-        "@elizaos/plugin-sui": "workspace:*",
-        "@elizaos/plugin-tee": "workspace:*",
-        "@elizaos/plugin-tee-marlin": "workspace:*",
->>>>>>> b8a21a0d
+            "@elizaos/plugin-sui": "workspace:*",
+            "@elizaos/plugin-tee": "workspace:*",
+            "@elizaos/plugin-tee-marlin": "workspace:*",
         "@elizaos/plugin-multiversx": "workspace:*",
-        "@elizaos/plugin-near": "workspace:*",
-        "@elizaos/plugin-zksync-era": "workspace:*",
-        "@elizaos/plugin-twitter": "workspace:*",
-        "@elizaos/plugin-cronoszkevm": "workspace:*",
-        "@elizaos/plugin-3d-generation": "workspace:*",
-        "@elizaos/plugin-fuel": "workspace:*",
-        "@elizaos/plugin-avalanche": "workspace:*",
-<<<<<<< HEAD
-=======
-        "@elizaos/plugin-web-search": "workspace:*",
+            "@elizaos/plugin-near": "workspace:*",
+            "@elizaos/plugin-zksync-era": "workspace:*",
+            "@elizaos/plugin-twitter": "workspace:*",
+            "@elizaos/plugin-cronoszkevm": "workspace:*",
+            "@elizaos/plugin-3d-generation": "workspace:*",
+            "@elizaos/plugin-fuel": "workspace:*",
+            "@elizaos/plugin-avalanche": "workspace:*",
+            "@elizaos/plugin-web-search": "workspace:*",
         "@elizaos/plugin-genlayer": "workspace:*",
         "@elizaos/plugin-open-weather": "workspace:*",
         "@elizaos/plugin-arthera": "workspace:*",
->>>>>>> b8a21a0d
         "readline": "1.3.0",
-        "ws": "8.18.0",
-        "yargs": "17.7.2"
-    },
-    "devDependencies": {
-        "@types/jest": "^29.5.14",
-        "jest": "^29.7.0",
-        "ts-jest": "^29.2.5",
-        "ts-node": "10.9.2",
-        "tsup": "8.3.5"
-    }
+            "ws": "8.18.0",
+            "yargs": "17.7.2"
+      },
+      "devDependencies": {
+            "@types/jest": "^29.5.14",
+            "jest": "^29.7.0",
+            "ts-jest": "^29.2.5",
+            "ts-node": "10.9.2",
+            "tsup": "8.3.5"
+      }
 }