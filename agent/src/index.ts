import { PostgresDatabaseAdapter } from "@ai16z/adapter-postgres";
import { SqliteDatabaseAdapter } from "@ai16z/adapter-sqlite";
import { AutoClientInterface } from "@ai16z/client-auto";
import { DirectClientInterface } from "@ai16z/client-direct";
import { DiscordClientInterface } from "@ai16z/client-discord";
import { SlackClientInterface } from "@ai16z/client-slack";
import { TelegramClientInterface } from "@ai16z/client-telegram";
import { TwitterClientInterface } from "@ai16z/client-twitter";
import { FarcasterAgentClient } from "@ai16z/client-farcaster";
import {
    AgentRuntime,
    CacheManager,
    Character,
    Clients,
    DbCacheAdapter,
    FsCacheAdapter,
    IAgentRuntime,
    ICacheManager,
    IDatabaseAdapter,
    IDatabaseCacheAdapter,
    ModelProviderName,
    defaultCharacter,
    elizaLogger,
    settings,
    stringToUuid,
    validateCharacterConfig,
} from "@ai16z/eliza";
import { zgPlugin } from "@ai16z/plugin-0g";
import createGoatPlugin from "@ai16z/plugin-goat";
import { bootstrapPlugin } from "@ai16z/plugin-bootstrap";
// import { intifacePlugin } from "@ai16z/plugin-intiface";
import {
    coinbaseCommercePlugin,
    coinbaseMassPaymentsPlugin,
    tradePlugin,
    tokenContractPlugin,
    webhookPlugin,
    advancedTradePlugin,
} from "@ai16z/plugin-coinbase";
import { DirectClient } from "@ai16z/client-direct";
import { confluxPlugin } from "@ai16z/plugin-conflux";
import { zksyncEraPlugin } from "@ai16z/plugin-zksync-era";
import { imageGenerationPlugin } from "@ai16z/plugin-image-generation";
import { evmPlugin } from "@ai16z/plugin-evm";
import { createNodePlugin } from "@ai16z/plugin-node";
import { solanaPlugin } from "@ai16z/plugin-solana";
import { teePlugin, TEEMode } from "@ai16z/plugin-tee";
import { aptosPlugin, TransferAptosToken } from "@ai16z/plugin-aptos";
import { tonPlugin } from "@ai16z/plugin-ton";
import { flowPlugin } from "@ai16z/plugin-flow";
import { multiversxPlugin } from "@ai16z/plugin-multiversx";
import { nearPlugin } from "@ai16z/plugin-near";
import Database from "better-sqlite3";
import fs from "fs";
import path from "path";
import readline from "readline";
import { fileURLToPath } from "url";
import yargs from "yargs";

const __filename = fileURLToPath(import.meta.url); // get the resolved path to the file
const __dirname = path.dirname(__filename); // get the name of the directory

export const wait = (minTime: number = 1000, maxTime: number = 3000) => {
    const waitTime =
        Math.floor(Math.random() * (maxTime - minTime + 1)) + minTime;
    return new Promise((resolve) => setTimeout(resolve, waitTime));
};

const logFetch = async (url: string, options: any) => {
    elizaLogger.info(`Fetching ${url}`);
    elizaLogger.info(JSON.stringify(options, null, 2));
    return fetch(url, options);
};

export function parseArguments(): {
    character?: string;
    characters?: string;
} {
    try {
        return yargs(process.argv.slice(3))
            .option("character", {
                type: "string",
                description: "Path to the character JSON file",
            })
            .option("characters", {
                type: "string",
                description:
                    "Comma separated list of paths to character JSON files",
            })
            .parseSync();
    } catch (error) {
        elizaLogger.error("Error parsing arguments:", error);
        return {};
    }
}

function tryLoadFile(filePath: string): string | null {
    try {
        return fs.readFileSync(filePath, "utf8");
    } catch (e) {
        return null;
    }
}

function isAllStrings(arr: unknown[]): boolean {
    return Array.isArray(arr) && arr.every((item) => typeof item === "string");
}

export async function loadCharacters(
    charactersArg: string
): Promise<Character[]> {
    let characterPaths = charactersArg
        ?.split(",")
        .map((filePath) => filePath.trim());
    const loadedCharacters = [];

    if (characterPaths?.length > 0) {
        for (const characterPath of characterPaths) {
            let content = null;
            let resolvedPath = "";

            // Try different path resolutions in order
            const pathsToTry = [
                characterPath, // exact path as specified
                path.resolve(process.cwd(), characterPath), // relative to cwd
                path.resolve(process.cwd(), "agent", characterPath), // Add this
                path.resolve(__dirname, characterPath), // relative to current script
                path.resolve(
                    __dirname,
                    "characters",
                    path.basename(characterPath)
                ), // relative to agent/characters
                path.resolve(
                    __dirname,
                    "../characters",
                    path.basename(characterPath)
                ), // relative to characters dir from agent
                path.resolve(
                    __dirname,
                    "../../characters",
                    path.basename(characterPath)
                ), // relative to project root characters dir
            ];

            elizaLogger.info(
                "Trying paths:",
                pathsToTry.map((p) => ({
                    path: p,
                    exists: fs.existsSync(p),
                }))
            );

            for (const tryPath of pathsToTry) {
                content = tryLoadFile(tryPath);
                if (content !== null) {
                    resolvedPath = tryPath;
                    break;
                }
            }

            if (content === null) {
                elizaLogger.error(
                    `Error loading character from ${characterPath}: File not found in any of the expected locations`
                );
                elizaLogger.error("Tried the following paths:");
                pathsToTry.forEach((p) => elizaLogger.error(` - ${p}`));
                process.exit(1);
            }

            try {
                const character = JSON.parse(content);
                validateCharacterConfig(character);

                // Handle plugins
                if (isAllStrings(character.plugins)) {
                    elizaLogger.info("Plugins are: ", character.plugins);
                    const importedPlugins = await Promise.all(
                        character.plugins.map(async (plugin) => {
                            const importedPlugin = await import(plugin);
                            return importedPlugin.default;
                        })
                    );
                    character.plugins = importedPlugins;
                }

                loadedCharacters.push(character);
                elizaLogger.info(
                    `Successfully loaded character from: ${resolvedPath}`
                );
            } catch (e) {
                elizaLogger.error(
                    `Error parsing character from ${resolvedPath}: ${e}`
                );
                process.exit(1);
            }
        }
    }

    if (loadedCharacters.length === 0) {
        elizaLogger.info("No characters found, using default character");
        loadedCharacters.push(defaultCharacter);
    }

    return loadedCharacters;
}

export function getTokenForProvider(
    provider: ModelProviderName,
    character: Character
) {
    switch (provider) {
        case ModelProviderName.OPENAI:
            return (
                character.settings?.secrets?.OPENAI_API_KEY ||
                settings.OPENAI_API_KEY
            );
        case ModelProviderName.ETERNALAI:
            return (
                character.settings?.secrets?.ETERNALAI_API_KEY ||
                settings.ETERNALAI_API_KEY
            );
        case ModelProviderName.LLAMACLOUD:
        case ModelProviderName.TOGETHER:
            return (
                character.settings?.secrets?.LLAMACLOUD_API_KEY ||
                settings.LLAMACLOUD_API_KEY ||
                character.settings?.secrets?.TOGETHER_API_KEY ||
                settings.TOGETHER_API_KEY ||
                character.settings?.secrets?.XAI_API_KEY ||
                settings.XAI_API_KEY ||
                character.settings?.secrets?.OPENAI_API_KEY ||
                settings.OPENAI_API_KEY
            );
        case ModelProviderName.ANTHROPIC:
            return (
                character.settings?.secrets?.ANTHROPIC_API_KEY ||
                character.settings?.secrets?.CLAUDE_API_KEY ||
                settings.ANTHROPIC_API_KEY ||
                settings.CLAUDE_API_KEY
            );
        case ModelProviderName.REDPILL:
            return (
                character.settings?.secrets?.REDPILL_API_KEY ||
                settings.REDPILL_API_KEY
            );
        case ModelProviderName.OPENROUTER:
            return (
                character.settings?.secrets?.OPENROUTER ||
                settings.OPENROUTER_API_KEY
            );
        case ModelProviderName.GROK:
            return (
                character.settings?.secrets?.GROK_API_KEY ||
                settings.GROK_API_KEY
            );
        case ModelProviderName.HEURIST:
            return (
                character.settings?.secrets?.HEURIST_API_KEY ||
                settings.HEURIST_API_KEY
            );
        case ModelProviderName.GROQ:
            return (
                character.settings?.secrets?.GROQ_API_KEY ||
                settings.GROQ_API_KEY
            );
        case ModelProviderName.GALADRIEL:
            return (
                character.settings?.secrets?.GALADRIEL_API_KEY ||
                settings.GALADRIEL_API_KEY
            );
        case ModelProviderName.FAL:
            return (
                character.settings?.secrets?.FAL_API_KEY || settings.FAL_API_KEY
            );
        case ModelProviderName.ALI_BAILIAN:
            return (
                character.settings?.secrets?.ALI_BAILIAN_API_KEY ||
                settings.ALI_BAILIAN_API_KEY
            );
        case ModelProviderName.VOLENGINE:
            return (
                character.settings?.secrets?.VOLENGINE_API_KEY ||
                settings.VOLENGINE_API_KEY
            );
        case ModelProviderName.NANOGPT:
            return (
                character.settings?.secrets?.NANOGPT_API_KEY ||
                settings.NANOGPT_API_KEY
            );
        case ModelProviderName.HYPERBOLIC:
            return (
                character.settings?.secrets?.HYPERBOLIC_API_KEY ||
                settings.HYPERBOLIC_API_KEY
            );
        case ModelProviderName.VENICE:
            return (
                character.settings?.secrets?.VENICE_API_KEY ||
                settings.VENICE_API_KEY
            );
    }
}

function initializeDatabase(dataDir: string) {
    if (process.env.POSTGRES_URL) {
        elizaLogger.info("Initializing PostgreSQL connection...");
        const db = new PostgresDatabaseAdapter({
            connectionString: process.env.POSTGRES_URL,
            parseInputs: true,
        });

        // Test the connection
        db.init()
            .then(() => {
                elizaLogger.success(
                    "Successfully connected to PostgreSQL database"
                );
            })
            .catch((error) => {
                elizaLogger.error("Failed to connect to PostgreSQL:", error);
            });

        return db;
    } else {
        const filePath =
            process.env.SQLITE_FILE ?? path.resolve(dataDir, "db.sqlite");
        // ":memory:";
        const db = new SqliteDatabaseAdapter(new Database(filePath));
        return db;
    }
}

// also adds plugins from character file into the runtime
export async function initializeClients(
    character: Character,
    runtime: IAgentRuntime
) {
    // each client can only register once
    // and if we want two we can explicitly support it
    const clients: Record<string, any> = {};
    const clientTypes: string[] =
        character.clients?.map((str) => str.toLowerCase()) || [];
    elizaLogger.log("initializeClients", clientTypes, "for", character.name);

    if (clientTypes.includes("auto")) {
        const autoClient = await AutoClientInterface.start(runtime);
        if (autoClient) clients.auto = autoClient;
    }

    if (clientTypes.includes("discord")) {
        const discordClient = await DiscordClientInterface.start(runtime);
        if (discordClient) clients.discord = discordClient;
    }

    if (clientTypes.includes("telegram")) {
        const telegramClient = await TelegramClientInterface.start(runtime);
        if (telegramClient) clients.telegram = telegramClient;
    }

    if (clientTypes.includes("twitter")) {
        const twitterClient = await TwitterClientInterface.start(runtime);
        // TODO: This might be incorrect, please test if you are concerned about this functionality
        // By default we have disabled this because it is annoying for users
        (twitterClient as any).enableSearch = !isFalsish(
            getSecret(character, "TWITTER_SEARCH_ENABLE")
        );
        if (twitterClient) clients.twitter = twitterClient;
    }
<<<<<<< HEAD

    if (clientTypes.includes("farcaster")) {
        // why is this one different :(
        const farcasterClient = new FarcasterAgentClient(runtime);
        if (farcasterClient) {
            farcasterClient.start();
            clients.farcaster = farcasterClient;
        }
    }

    elizaLogger.log("client keys", Object.keys(clients));

=======
    // TODO: Add Slack client to the list
    if (clientTypes.includes("slack")) {
        const slackClient = await SlackClientInterface.start(runtime);
        if (slackClient) clients.push(slackClient);
    }
    // TODO: Add Slack client to the list
    
>>>>>>> a34639be
    if (character.plugins?.length > 0) {
        for (const plugin of character.plugins) {
            // if plugin has clients, add those..
            if (plugin.clients) {
                for (const client of plugin.clients) {
                    clients.push(await client.start(runtime));
                }
            }
        }
    }

    return clients;
}

function isFalsish(input: any): boolean {
    // If the input is exactly NaN, return true
    if (Number.isNaN(input)) {
        return true;
    }

    // Convert input to a string if it's not null or undefined
    const value = input == null ? "" : String(input);

    // List of common falsish string representations
    const falsishValues = [
        "false",
        "0",
        "no",
        "n",
        "off",
        "null",
        "undefined",
        "",
    ];

    // Check if the value (trimmed and lowercased) is in the falsish list
    return falsishValues.includes(value.trim().toLowerCase());
}

function getSecret(character: Character, secret: string) {
    return character.settings?.secrets?.[secret] || process.env[secret];
}

let nodePlugin: any | undefined;

export async function createAgent(
    character: Character,
    db: IDatabaseAdapter,
    cache: ICacheManager,
    token: string
): Promise<AgentRuntime> {
    elizaLogger.success(
        elizaLogger.successesTitle,
        "Creating runtime for character",
        character.name
    );

    nodePlugin ??= createNodePlugin();

    const teeMode = getSecret(character, "TEE_MODE") || "OFF";
    const walletSecretSalt = getSecret(character, "WALLET_SECRET_SALT");

    // Validate TEE configuration
    if (teeMode !== TEEMode.OFF && !walletSecretSalt) {
        elizaLogger.error(
            "WALLET_SECRET_SALT required when TEE_MODE is enabled"
        );
        throw new Error("Invalid TEE configuration");
    }

    let goatPlugin: any | undefined;
    if (getSecret(character, "ALCHEMY_API_KEY")) {
        goatPlugin = await createGoatPlugin((secret) =>
            getSecret(character, secret)
        );
    }

    return new AgentRuntime({
        databaseAdapter: db,
        token,
        modelProvider: character.modelProvider,
        evaluators: [],
        character,
        // character.plugins are handled when clients are added
        plugins: [
            bootstrapPlugin,
            getSecret(character, "CONFLUX_CORE_PRIVATE_KEY")
                ? confluxPlugin
                : null,
            nodePlugin,
            getSecret(character, "SOLANA_PUBLIC_KEY") ||
            (getSecret(character, "WALLET_PUBLIC_KEY") &&
                !getSecret(character, "WALLET_PUBLIC_KEY")?.startsWith("0x"))
                ? solanaPlugin
                : null,
            (getSecret(character, "NEAR_ADDRESS") ||
                getSecret(character, "NEAR_WALLET_PUBLIC_KEY")) &&
            getSecret(character, "NEAR_WALLET_SECRET_KEY")
                ? nearPlugin
                : null,
            getSecret(character, "EVM_PUBLIC_KEY") ||
            (getSecret(character, "WALLET_PUBLIC_KEY") &&
                getSecret(character, "WALLET_PUBLIC_KEY")?.startsWith("0x"))
                ? evmPlugin
                : null,
            getSecret(character, "ZEROG_PRIVATE_KEY") ? zgPlugin : null,
            getSecret(character, "COINBASE_COMMERCE_KEY")
                ? coinbaseCommercePlugin
                : null,
            getSecret(character, "FAL_API_KEY") ||
            getSecret(character, "OPENAI_API_KEY") ||
            getSecret(character, "VENICE_API_KEY") ||
            getSecret(character, "HEURIST_API_KEY")
                ? imageGenerationPlugin
                : null,
            ...(getSecret(character, "COINBASE_API_KEY") &&
            getSecret(character, "COINBASE_PRIVATE_KEY")
                ? [
                      coinbaseMassPaymentsPlugin,
                      tradePlugin,
                      tokenContractPlugin,
                      advancedTradePlugin,
                  ]
                : []),
            ...(teeMode !== TEEMode.OFF && walletSecretSalt
                ? [teePlugin, solanaPlugin]
                : []),
            getSecret(character, "COINBASE_API_KEY") &&
            getSecret(character, "COINBASE_PRIVATE_KEY") &&
            getSecret(character, "COINBASE_NOTIFICATION_URI")
                ? webhookPlugin
                : null,
            getSecret(character, "ALCHEMY_API_KEY") ? goatPlugin : null,
            getSecret(character, "FLOW_ADDRESS") &&
            getSecret(character, "FLOW_PRIVATE_KEY")
                ? flowPlugin
                : null,
            getSecret(character, "APTOS_PRIVATE_KEY") ? aptosPlugin : null,
            getSecret(character, "MVX_PRIVATE_KEY") ? multiversxPlugin : null,
            getSecret(character, "ZKSYNC_PRIVATE_KEY") ? zksyncEraPlugin : null,
            getSecret(character, "TON_PRIVATE_KEY") ? tonPlugin : null,
        ].filter(Boolean),
        providers: [],
        actions: [],
        services: [],
        managers: [],
        cacheManager: cache,
        fetch: logFetch,
    });
}

function initializeFsCache(baseDir: string, character: Character) {
    const cacheDir = path.resolve(baseDir, character.id, "cache");

    const cache = new CacheManager(new FsCacheAdapter(cacheDir));
    return cache;
}

function initializeDbCache(character: Character, db: IDatabaseCacheAdapter) {
    const cache = new CacheManager(new DbCacheAdapter(db, character.id));
    return cache;
}

async function startAgent(
    character: Character,
    directClient
): Promise<AgentRuntime> {
    let db: IDatabaseAdapter & IDatabaseCacheAdapter;
    try {
        character.id ??= stringToUuid(character.name);
        character.username ??= character.name;

        const token = getTokenForProvider(character.modelProvider, character);
        const dataDir = path.join(__dirname, "../data");

        if (!fs.existsSync(dataDir)) {
            fs.mkdirSync(dataDir, { recursive: true });
        }

        db = initializeDatabase(dataDir) as IDatabaseAdapter &
            IDatabaseCacheAdapter;

        await db.init();

        const cache = initializeDbCache(character, db);
        const runtime: AgentRuntime = await createAgent(
            character,
            db,
            cache,
            token
        );

        // start services/plugins/process knowledge
        await runtime.initialize();

        // start assigned clients
        runtime.clients = await initializeClients(character, runtime);

        // add to container
        directClient.registerAgent(runtime);

        // report to console
        elizaLogger.debug(`Started ${character.name} as ${runtime.agentId}`);

        return runtime;
    } catch (error) {
        elizaLogger.error(
            `Error starting agent for character ${character.name}:`,
            error
        );
        elizaLogger.error(error);
        if (db) {
            await db.close();
        }
        throw error;
    }
}

const startAgents = async () => {
    const directClient = new DirectClient();
    const serverPort = parseInt(settings.SERVER_PORT || "3000");
    const args = parseArguments();

    let charactersArg = args.characters || args.character;

    let characters = [defaultCharacter];

    if (charactersArg) {
        characters = await loadCharacters(charactersArg);
    }

    try {
        for (const character of characters) {
            await startAgent(character, directClient);
        }
    } catch (error) {
        elizaLogger.error("Error starting agents:", error);
    }

    directClient.start(serverPort);

    elizaLogger.log("Visit the following URL to chat with your agents:");
    elizaLogger.log(`http://localhost:5173`);
};

startAgents().catch((error) => {
    elizaLogger.error("Unhandled error in startAgents:", error);
    process.exit(1); // Exit the process after logging
});<|MERGE_RESOLUTION|>--- conflicted
+++ resolved
@@ -1,59 +1,56 @@
 import { PostgresDatabaseAdapter } from "@ai16z/adapter-postgres";
 import { SqliteDatabaseAdapter } from "@ai16z/adapter-sqlite";
 import { AutoClientInterface } from "@ai16z/client-auto";
-import { DirectClientInterface } from "@ai16z/client-direct";
 import { DiscordClientInterface } from "@ai16z/client-discord";
+import { FarcasterAgentClient } from "@ai16z/client-farcaster";
 import { SlackClientInterface } from "@ai16z/client-slack";
 import { TelegramClientInterface } from "@ai16z/client-telegram";
 import { TwitterClientInterface } from "@ai16z/client-twitter";
-import { FarcasterAgentClient } from "@ai16z/client-farcaster";
 import {
     AgentRuntime,
     CacheManager,
     Character,
-    Clients,
     DbCacheAdapter,
+    defaultCharacter,
+    elizaLogger,
     FsCacheAdapter,
     IAgentRuntime,
     ICacheManager,
     IDatabaseAdapter,
     IDatabaseCacheAdapter,
     ModelProviderName,
-    defaultCharacter,
-    elizaLogger,
     settings,
     stringToUuid,
     validateCharacterConfig,
 } from "@ai16z/eliza";
 import { zgPlugin } from "@ai16z/plugin-0g";
+import { bootstrapPlugin } from "@ai16z/plugin-bootstrap";
 import createGoatPlugin from "@ai16z/plugin-goat";
-import { bootstrapPlugin } from "@ai16z/plugin-bootstrap";
 // import { intifacePlugin } from "@ai16z/plugin-intiface";
+import { DirectClient } from "@ai16z/client-direct";
+import { aptosPlugin } from "@ai16z/plugin-aptos";
 import {
+    advancedTradePlugin,
     coinbaseCommercePlugin,
     coinbaseMassPaymentsPlugin,
+    tokenContractPlugin,
     tradePlugin,
-    tokenContractPlugin,
     webhookPlugin,
-    advancedTradePlugin,
 } from "@ai16z/plugin-coinbase";
-import { DirectClient } from "@ai16z/client-direct";
 import { confluxPlugin } from "@ai16z/plugin-conflux";
-import { zksyncEraPlugin } from "@ai16z/plugin-zksync-era";
+import { evmPlugin } from "@ai16z/plugin-evm";
+import { flowPlugin } from "@ai16z/plugin-flow";
 import { imageGenerationPlugin } from "@ai16z/plugin-image-generation";
-import { evmPlugin } from "@ai16z/plugin-evm";
+import { multiversxPlugin } from "@ai16z/plugin-multiversx";
+import { nearPlugin } from "@ai16z/plugin-near";
 import { createNodePlugin } from "@ai16z/plugin-node";
 import { solanaPlugin } from "@ai16z/plugin-solana";
-import { teePlugin, TEEMode } from "@ai16z/plugin-tee";
-import { aptosPlugin, TransferAptosToken } from "@ai16z/plugin-aptos";
+import { TEEMode, teePlugin } from "@ai16z/plugin-tee";
 import { tonPlugin } from "@ai16z/plugin-ton";
-import { flowPlugin } from "@ai16z/plugin-flow";
-import { multiversxPlugin } from "@ai16z/plugin-multiversx";
-import { nearPlugin } from "@ai16z/plugin-near";
+import { zksyncEraPlugin } from "@ai16z/plugin-zksync-era";
 import Database from "better-sqlite3";
 import fs from "fs";
 import path from "path";
-import readline from "readline";
 import { fileURLToPath } from "url";
 import yargs from "yargs";
 
@@ -365,7 +362,6 @@
         );
         if (twitterClient) clients.twitter = twitterClient;
     }
-<<<<<<< HEAD
 
     if (clientTypes.includes("farcaster")) {
         // why is this one different :(
@@ -378,15 +374,12 @@
 
     elizaLogger.log("client keys", Object.keys(clients));
 
-=======
     // TODO: Add Slack client to the list
     if (clientTypes.includes("slack")) {
         const slackClient = await SlackClientInterface.start(runtime);
         if (slackClient) clients.push(slackClient);
     }
-    // TODO: Add Slack client to the list
-    
->>>>>>> a34639be
+
     if (character.plugins?.length > 0) {
         for (const plugin of character.plugins) {
             // if plugin has clients, add those..
